import { existsSync } from "node:fs";
import path from "node:path";
import process from "node:process";
import type { IndexingFunctions } from "@/build/functions/functions.js";
import { BuildService } from "@/build/service.js";
import { CodegenService } from "@/codegen/service.js";
import { type DatabaseConfig } from "@/config/database.js";
import { type Network } from "@/config/networks.js";
import { type Options } from "@/config/options.js";
import type { Source } from "@/config/sources.js";
import { PostgresIndexingStore } from "@/indexing-store/postgres/store.js";
import { SqliteIndexingStore } from "@/indexing-store/sqlite/store.js";
import { type IndexingStore } from "@/indexing-store/store.js";
import { IndexingService } from "@/indexing/service.js";
import { LoggerService } from "@/logger/service.js";
import { MetricsService } from "@/metrics/service.js";
import type { Schema } from "@/schema/types.js";
import { ServerService } from "@/server/service.js";
import { SyncGateway } from "@/sync-gateway/service.js";
import { HistoricalSyncService } from "@/sync-historical/service.js";
import { RealtimeSyncService } from "@/sync-realtime/service.js";
import { PostgresSyncStore } from "@/sync-store/postgres/store.js";
import { SqliteSyncStore } from "@/sync-store/sqlite/store.js";
import { type SyncStore } from "@/sync-store/store.js";
import { TelemetryService } from "@/telemetry/service.js";
import { UiService } from "@/ui/service.js";
import type { GraphQLSchema } from "graphql";
<<<<<<< HEAD
import type { FunctionIds, TableIds } from "./build/static/ids.js";
import type { TableAccess } from "./build/static/parseAst.js";
import { PostgresDatabaseService } from "./database/postgres/service.js";
import type { DatabaseService } from "./database/service.js";
import { SqliteDatabaseService } from "./database/sqlite/service.js";
=======
import type { TableAccess } from "./build/static/getTableAccess.js";
>>>>>>> d0495eb2
import { type RequestQueue, createRequestQueue } from "./utils/requestQueue.js";

export type Common = {
  options: Options;
  logger: LoggerService;
  metrics: MetricsService;
  telemetry: TelemetryService;
};

export class Ponder {
  common: Common;
  buildService: BuildService;

  database: DatabaseService = undefined!;

  // User config and build artifacts
  databaseConfig: DatabaseConfig = undefined!;
  sources: Source[] = undefined!;
  networks: Network[] = undefined!;
  schema: Schema = undefined!;
  graphqlSchema: GraphQLSchema = undefined!;
  indexingFunctions: IndexingFunctions = undefined!;
  tableAccess: TableAccess = undefined!;
  tableIds: TableIds = undefined!;
  functionIds: FunctionIds = undefined!;

  // Sync services
  syncStore: SyncStore = undefined!;
  syncServices: {
    network: Network;
    requestQueue: RequestQueue;
    sources: Source[];
    historical: HistoricalSyncService;
    realtime: RealtimeSyncService;
  }[] = undefined!;
  syncGatewayService: SyncGateway = undefined!;

  // Indexing services
  indexingStore: IndexingStore = undefined!;
  indexingService: IndexingService = undefined!;

  // Misc services
  serverService: ServerService = undefined!;
  codegenService: CodegenService = undefined!;
  uiService: UiService = undefined!;

  constructor({ options }: { options: Options }) {
    const logger = new LoggerService({
      level: options.logLevel,
      dir: options.logDir,
    });
    const metrics = new MetricsService();
    const telemetry = new TelemetryService({ options });

    this.common = { options, logger, metrics, telemetry };
    this.buildService = new BuildService({ common: this.common });
  }

  async dev(databaseConfigOverride?: DatabaseConfig) {
    const dotEnvPath = path.join(this.common.options.rootDir, ".env.local");
    if (!existsSync(dotEnvPath)) {
      this.common.logger.warn({
        service: "app",
        msg: "Local environment file (.env.local) not found",
      });
    }

    const success = await this.setupBuildService();
    if (!success) return;

    if (databaseConfigOverride) this.databaseConfig = databaseConfigOverride;

    this.common.telemetry.record({
      event: "App Started",
      properties: {
        command: "ponder dev",
        contractCount: this.sources.length,
        databaseKind: this.databaseConfig.kind,
      },
    });

    await this.setupCoreServices({ isDev: true });
    this.registerCoreServiceEventListeners();

    // If running `ponder dev`, register build service listeners to handle hot reloads.
    this.registerBuildServiceEventListeners();

    await this.startSyncServices();
  }

  async start(databaseConfigOverride?: DatabaseConfig) {
    const success = await this.setupBuildService();
    if (!success) return;

    if (databaseConfigOverride) this.databaseConfig = databaseConfigOverride;

    this.common.telemetry.record({
      event: "App Started",
      properties: {
        command: "ponder start",
        contractCount: this.sources.length,
        databaseKind: this.databaseConfig.kind,
      },
    });

    await this.setupCoreServices({ isDev: false });
    this.registerCoreServiceEventListeners();

    await this.startSyncServices();
  }

  async serve() {
    const success = await this.setupBuildService();
    if (!success) return;

    this.common.telemetry.record({
      event: "App Started",
      properties: {
        command: "ponder serve",
        databaseKind: this.databaseConfig.kind,
      },
    });

    if (this.databaseConfig.kind === "sqlite") {
      throw new Error(`The 'ponder serve' command only works with Postgres.`);
    }

    const database = new PostgresDatabaseService({
      common: this.common,
      poolConfig: this.databaseConfig.poolConfig,
    });
    this.database = database;
    await this.database.setup();
    await this.database.reset({
      schema: this.schema,
      tableIds: this.tableIds,
      functionIds: this.functionIds,
      tableAccess: this.tableAccess,
    });

    const indexingStoreConfig = database.getIndexingStoreConfig();
    this.indexingStore = new PostgresIndexingStore({
      common: this.common,
      schema: this.schema,
      ...indexingStoreConfig,
    });
    // this.common.metrics.registerDatabaseMetrics(database);

    this.serverService = new ServerService({
      common: this.common,
      indexingStore: this.indexingStore,
    });

    this.serverService.setup({ registerDevRoutes: false });
    await this.serverService.start();

    // TODO: Make this less hacky. This was a quick way to make the schema available
    // to the findUnique and findMany functions without having to change the API.
    this.indexingStore.schema = this.schema;

    this.serverService.reloadGraphqlSchema({
      graphqlSchema: this.graphqlSchema,
    });
  }

  async codegen() {
    const success = await this.setupBuildService();
    if (!success) return;

    this.codegenService = new CodegenService({ common: this.common });

    this.codegenService.generateGraphqlSchemaFile({
      graphqlSchema: this.graphqlSchema,
    });
    this.codegenService.generatePonderEnv();

    this.buildService.clearListeners();
    await this.buildService.kill();
    await this.common.telemetry.kill();
  }

  private async setupBuildService() {
    this.common.logger.debug({
      service: "app",
      msg: `Started using config file: ${path.relative(
        this.common.options.rootDir,
        this.common.options.configFile,
      )}`,
    });

    // Initialize the Vite server and Vite Node runner.
    await this.buildService.setup();

    // Build and load dependencies so that we can create initial versions of all services.
    // If any are undefined, there was an error in config, schema, or indexing functions.
    // For now, we can just exit. No need to call `this.kill()` because no services are set up.

    const result = await this.buildService.initialLoad();
    if (result.error) {
      this.common.logger.error({
        service: "build",
        error: result.error,
      });
      this.common.logger.fatal({
        service: "app",
        msg: "Failed intial build",
      });
      await this.buildService.kill();
      await this.common.telemetry.kill();
      return false;
    }

    this.databaseConfig = result.databaseConfig;
    this.sources = result.sources;
    this.networks = result.networks;
    this.schema = result.schema;
    this.graphqlSchema = result.graphqlSchema;
    this.indexingFunctions = result.indexingFunctions;
    this.tableAccess = result.tableAccess;
    this.tableIds = result.tableIds;
    this.functionIds = result.functionIds;

    return true;
  }

  private async setupCoreServices({ isDev }: { isDev: boolean }) {
    // TODO: Figure out metrics for the database.
    // this.common.metrics.registerDatabaseMetrics(database)

    if (this.databaseConfig.kind === "sqlite") {
      const database = new SqliteDatabaseService({
        common: this.common,
        directory: this.databaseConfig.directory,
      });
      this.database = database;

      await database.setup();
      await this.database.reset({
        schema: this.schema,
        tableIds: this.tableIds,
        functionIds: this.functionIds,
        tableAccess: this.tableAccess,
      });

      const indexingStoreConfig = this.database.getIndexingStoreConfig();
      this.indexingStore = new SqliteIndexingStore({
        common: this.common,
        schema: this.schema,
        ...indexingStoreConfig,
      });

      const syncStoreConfig = this.database.getSyncStoreConfig();
      this.syncStore = new SqliteSyncStore({
        common: this.common,
        ...syncStoreConfig,
      });

      await this.syncStore.migrateUp();
    } else {
      const database = new PostgresDatabaseService({
        common: this.common,
        poolConfig: this.databaseConfig.poolConfig,
      });
      this.database = database;

      await database.setup();
      await this.database.reset({
        schema: this.schema,
        tableIds: this.tableIds,
        functionIds: this.functionIds,
        tableAccess: this.tableAccess,
      });

      const indexingStoreConfig = database.getIndexingStoreConfig();
      this.indexingStore = new PostgresIndexingStore({
        common: this.common,
        schema: this.schema,
        ...indexingStoreConfig,
      });

      const syncStoreConfig = await this.database.getSyncStoreConfig();
      this.syncStore = new PostgresSyncStore({
        common: this.common,
        ...syncStoreConfig,
      });

      await this.syncStore.migrateUp();
    }

    const networksToSync = this.networks.filter((network) => {
      const hasSources = this.sources.some(
        (source) => source.networkName === network.name,
      );
      if (!hasSources) {
        this.common.logger.warn({
          service: "app",
          msg: `No contracts found (network=${network.name})`,
        });
      }
      return hasSources;
    });

    this.syncServices = networksToSync.map((network) => {
      const sourcesForNetwork = this.sources.filter(
        (source) => source.networkName === network.name,
      );

      const requestQueue = createRequestQueue({
        network,
        metrics: this.common.metrics,
      });

      return {
        network,
        requestQueue,
        sources: sourcesForNetwork,
        historical: new HistoricalSyncService({
          common: this.common,
          syncStore: this.syncStore,
          network,
          requestQueue,
          sources: sourcesForNetwork,
        }),
        realtime: new RealtimeSyncService({
          common: this.common,
          syncStore: this.syncStore,
          network,
          requestQueue,
          sources: sourcesForNetwork,
        }),
      };
    });

    this.syncGatewayService = new SyncGateway({
      common: this.common,
      syncStore: this.syncStore,
      networks: networksToSync,
    });

    this.indexingService = new IndexingService({
      common: this.common,
      database: this.database,
      syncStore: this.syncStore,
      indexingStore: this.indexingStore,
      syncGatewayService: this.syncGatewayService,
      sources: this.sources,
      networks: this.syncServices.map((s) => s.network),
      requestQueues: this.syncServices.map((s) => s.requestQueue),
    });

    this.serverService = new ServerService({
      common: this.common,
      indexingStore: this.indexingStore,
    });

    this.codegenService = new CodegenService({ common: this.common });
    this.uiService = new UiService({
      common: this.common,
      sources: this.sources,
    });

    this.serverService.setup({ registerDevRoutes: isDev });
    await this.serverService.start();
    this.serverService.reloadGraphqlSchema({
      graphqlSchema: this.graphqlSchema,
    });

    // Start the indexing service
    await this.indexingService.reset({
      indexingFunctions: this.indexingFunctions,
      schema: this.schema,
      tableAccess: this.tableAccess,
      tableIds: this.tableIds,
      functionIds: this.functionIds,
    });

    await this.indexingService.processEvents();

    this.codegenService.generateGraphqlSchemaFile({
      graphqlSchema: this.graphqlSchema,
    });
    this.codegenService.generatePonderEnv();
  }

  private async startSyncServices() {
    try {
      await Promise.all(
        this.syncServices.map(async ({ historical, realtime }) => {
          const blockNumbers = await realtime.setup();
          await historical.setup(blockNumbers);

          historical.start();
          realtime.start();
        }),
      );
    } catch (error_) {
      const error = error_ as Error;
      error.stack = undefined;
      this.common.logger.fatal({ service: "app", error });
      await this.kill();
    }
  }

  /**
   * Shutdown sequence.
   */
  async kill() {
    this.common.logger.info({
      service: "app",
      msg: "Started shutdown sequence",
    });
    this.common.telemetry.record({
      event: "App Killed",
      properties: { processDuration: process.uptime() },
    });

    this.clearBuildServiceEventListeners();
    this.clearCoreServiceEventListeners();

    await Promise.all([
      this.buildService.kill(),
      this.serverService.kill(),
      this.common.telemetry.kill(),
    ]);
    this.uiService.kill();

    await this.killCoreServices();

    // Now all resources should be cleaned up. The process should exit gracefully.
    this.common.logger.debug({
      service: "app",
      msg: "Finished shutdown sequence",
    });
  }

  /**
   * Kill sync and indexing services and stores.
   */
  private async killCoreServices() {
    // 1) Kill misc services.
    await this.serverService.kill();
    this.uiService.kill();

    // 2) Kill core services. Note that these methods pause and clear the queues
    // and set a boolean flag that allows tasks to fail silently with no retries.
    await this.indexingService.kill();
    this.syncServices.forEach(({ realtime, historical, requestQueue }) => {
      realtime.kill();
      historical.kill();
      requestQueue.clear(); // TODO: Remove this once viem supports canceling requests.
    });

    // 3) Cancel pending RPC requests and database queries.
    // TODO: Once supported by viem, cancel in-progress requests too. This will
    // cause errors in the sync and indexing services, but they will be silent
    // and the failed tasks will not be retried.
    await Promise.all(
      this.syncServices.map(({ requestQueue }) => requestQueue.onIdle()),
    );

    await this.database.kill();
  }

  private registerBuildServiceEventListeners() {
    this.buildService.onSerial(
      "newConfig",
      async ({ databaseConfig, sources, networks, functionIds, tableIds }) => {
        this.uiService.ui.indexingError = false;

        this.clearCoreServiceEventListeners();
        await this.killCoreServices();

        await this.common.metrics.resetMetrics();

        this.databaseConfig = databaseConfig;
        this.sources = sources;
        this.networks = networks;

        this.tableIds = tableIds;
        this.functionIds = functionIds;

        await this.setupCoreServices({ isDev: true });
        this.registerCoreServiceEventListeners();

        await this.startSyncServices();
      },
    );

    /**
     * 1) Pause/reset the indexing service.
     * 2) Reset the database.
     * 3) Start everything.
     *
     *
     */

    this.buildService.onSerial(
      "newSchema",
      async ({ schema, graphqlSchema, tableIds, functionIds }) => {
        this.uiService.ui.indexingError = false;

        this.schema = schema;
        this.graphqlSchema = graphqlSchema;
        this.tableIds = tableIds;
        this.functionIds = functionIds;

        this.codegenService.generateGraphqlSchemaFile({ graphqlSchema });
        this.serverService.reloadGraphqlSchema({ graphqlSchema });

        await this.database.reset({
          schema,
          tableIds,
          functionIds,
          tableAccess: this.tableAccess,
        });

        await this.indexingService.reset({
          schema,
          tableAccess: this.tableAccess,
          tableIds,
          functionIds,
        });

        await this.indexingService.processEvents();
      },
    );

    this.buildService.onSerial(
      "newIndexingFunctions",
      async ({ indexingFunctions, tableAccess, tableIds, functionIds }) => {
        this.uiService.ui.indexingError = false;

        this.indexingFunctions = indexingFunctions;
        this.tableAccess = tableAccess;
        this.tableIds = tableIds;
        this.functionIds = functionIds;

        await this.database.reset({
          schema: this.schema,
          tableIds,
          functionIds,
          tableAccess,
        });

        await this.indexingService.reset({
          indexingFunctions,
          tableAccess,
          tableIds,
          functionIds,
        });

        await this.indexingService.processEvents();
      },
    );

    this.buildService.onSerial("error", async () => {
      this.uiService.ui.indexingError = true;

      this.indexingService.kill();

      for (const { realtime, historical } of this.syncServices) {
        realtime.kill();
        historical.kill();
      }
    });
  }

  private clearBuildServiceEventListeners() {
    this.buildService.clearListeners();
  }

  private registerCoreServiceEventListeners() {
    this.syncServices.forEach(({ network, historical, realtime }) => {
      historical.on("historicalCheckpoint", (checkpoint) => {
        this.syncGatewayService.handleNewHistoricalCheckpoint(checkpoint);
      });

      historical.on("syncComplete", () => {
        this.syncGatewayService.handleHistoricalSyncComplete({
          chainId: network.chainId,
        });
      });

      realtime.on("realtimeCheckpoint", (checkpoint) => {
        this.syncGatewayService.handleNewRealtimeCheckpoint(checkpoint);
      });

      realtime.on("finalityCheckpoint", (checkpoint) => {
        this.syncGatewayService.handleNewFinalityCheckpoint(checkpoint);
      });

      realtime.on("shallowReorg", (checkpoint) => {
        this.syncGatewayService.handleReorg(checkpoint);
      });

      realtime.on("fatal", async () => {
        this.common.logger.fatal({
          service: "app",
          msg: "Realtime sync service failed",
        });
        await this.kill();
      });
    });

    this.syncGatewayService.on("newCheckpoint", async () => {
      await this.indexingService.processEvents();
    });

    this.syncGatewayService.on("reorg", async (checkpoint) => {
      await this.indexingService.handleReorg(checkpoint);
      await this.indexingService.processEvents();
    });

    this.indexingService.on("eventsProcessed", async ({ toCheckpoint }) => {
      if (this.serverService.isHistoricalIndexingComplete) return;
      // If a batch of events are processed AND the historical sync is complete AND
      // the new toTimestamp is greater than the historical sync completion timestamp,
      // historical event processing is complete, and the server should begin responding as healthy.

      if (
        this.syncGatewayService.historicalSyncCompletedAt !== undefined &&
        toCheckpoint.blockTimestamp >=
          this.syncGatewayService.historicalSyncCompletedAt
      ) {
        this.serverService.setIsHistoricalIndexingComplete();
        await this.database.publish();
      }
    });

    this.indexingService.on("error", async () => {
      this.uiService.ui.indexingError = true;
    });

    this.serverService.on("admin:reload", async ({ chainId }) => {
      const syncServiceForChainId = this.syncServices.find(
        ({ network }) => network.chainId === chainId,
      );
      if (!syncServiceForChainId) {
        this.common.logger.warn({
          service: "server",
          msg: `No network defined for chainId: ${chainId}`,
        });
        return;
      }

      await this.syncStore.deleteRealtimeData({
        chainId,
        fromBlock: BigInt(0),
      });

      this.syncGatewayService.resetCheckpoints({ chainId });

      // Clear all the metrics for the sources.
      syncServiceForChainId.sources.forEach(
        ({ networkName, contractName }) => {
          this.common.metrics.ponder_historical_total_blocks.set(
            { network: networkName, contract: contractName },
            0,
          );
          this.common.metrics.ponder_historical_completed_blocks.set(
            { network: networkName, contract: contractName },
            0,
          );
          this.common.metrics.ponder_historical_cached_blocks.set(
            { network: networkName, contract: contractName },
            0,
          );
        },
      );

      // Reload the sync services for the specific chain by killing, setting up, and then starting again.
      syncServiceForChainId.realtime.kill();
      syncServiceForChainId.historical.kill();

      try {
        const blockNumbers = await syncServiceForChainId.realtime.setup();
        await syncServiceForChainId.historical.setup(blockNumbers);
      } catch (error_) {
        const error = error_ as Error;
        error.stack = undefined;
        this.common.logger.fatal({
          service: "app",
          msg: "Failed to fetch initial realtime data",
          error,
        });
        await this.kill();
      }

      syncServiceForChainId.realtime.start();
      syncServiceForChainId.historical.start();

      // NOTE: We have to reset the historical state after restarting the sync services
      // otherwise the state will be out of sync.
      this.uiService.resetHistoricalState();

      // Reload the indexing service with existing schema. We use the exisiting schema as there is
      // alternative resetting behavior for a schema change.
      await this.indexingService.reset();
      await this.indexingService.processEvents();
    });
  }

  private clearCoreServiceEventListeners() {
    this.syncServices.forEach(({ historical, realtime }) => {
      historical.clearListeners();
      realtime.clearListeners();
    });
    this.syncGatewayService.clearListeners();
    this.indexingService.clearListeners();
    this.serverService.clearListeners();
  }
}<|MERGE_RESOLUTION|>--- conflicted
+++ resolved
@@ -25,15 +25,14 @@
 import { TelemetryService } from "@/telemetry/service.js";
 import { UiService } from "@/ui/service.js";
 import type { GraphQLSchema } from "graphql";
-<<<<<<< HEAD
-import type { FunctionIds, TableIds } from "./build/static/ids.js";
-import type { TableAccess } from "./build/static/parseAst.js";
+import type {
+  FunctionIds,
+  TableIds,
+} from "./build/static/getFunctionAndTableIds.js";
+import type { TableAccess } from "./build/static/getTableAccess.js";
 import { PostgresDatabaseService } from "./database/postgres/service.js";
 import type { DatabaseService } from "./database/service.js";
 import { SqliteDatabaseService } from "./database/sqlite/service.js";
-=======
-import type { TableAccess } from "./build/static/getTableAccess.js";
->>>>>>> d0495eb2
 import { type RequestQueue, createRequestQueue } from "./utils/requestQueue.js";
 
 export type Common = {
