--- conflicted
+++ resolved
@@ -51,14 +51,8 @@
 
 const graphqlSchema = buildGqlSchema(schema);
 
-<<<<<<< HEAD
-const setup = async ({
+export const setup = async ({
   context,
-=======
-export const setup = async ({
-  common,
-  indexingStore,
->>>>>>> d0495eb2
   options = {
     hasCompletedHistoricalIndexing: true,
     registerDevRoutes: false,
@@ -1447,270 +1441,10 @@
   expect(testEntity.string).toBe("updated");
 
   await service.kill();
-  await cleanup();
-});
-
-<<<<<<< HEAD
-// test("serves plural entities versioned at specified timestamp", async (context) => {
-//   const { common, database } = context;
-//   const indexingStore = setupIndexingStore({ context, schema });
-//   const { service, gql, createTestEntity } = await setup({
-//     common,
-//     indexingStore,
-//   });
-
-//   await createTestEntity({ id: 1 });
-//   await createTestEntity({ id: 2 });
-
-//   await indexingStore.update({
-//     tableName: "TestEntity",
-//     checkpoint: createCheckpoint(10),
-//     id: String(1),
-//     data: {
-//       string: "updated",
-//     },
-//   });
-//   await indexingStore.update({
-//     tableName: "TestEntity",
-//     checkpoint: createCheckpoint(15),
-//     id: String(2),
-//     data: {
-//       string: "updated",
-//     },
-//   });
-
-//   const responseOld = await gql(`
-//     testEntitys(timestamp: 12, orderBy: "int") {
-//       items {
-//         id
-//         string
-//       }
-//     }
-//   `);
-//   expect(responseOld.body.errors).toBe(undefined);
-//   expect(responseOld.statusCode).toBe(200);
-//   const testEntitysOld = responseOld.body.data.testEntitys.items;
-//   expect(testEntitysOld).toMatchObject([
-//     { id: "1", string: "updated" },
-//     { id: "2", string: "2" },
-//   ]);
-
-//   const response = await gql(`
-//     testEntitys(orderBy: "int") {
-//       items {
-//         id
-//         string
-//       }
-//     }
-//   `);
-//   expect(response.body.errors).toBe(undefined);
-//   expect(response.statusCode).toBe(200);
-//   const testEntitys = response.body.data.testEntitys.items;
-//   expect(testEntitys).toMatchObject([
-//     { id: "1", string: "updated" },
-//     { id: "2", string: "updated" },
-//   ]);
-
-//   await service.kill();
-// await cleanup();
-// });
-
-// test("serves after-based derived paginated plural entities", async (context) => {
-//   const { common, database } = context;
-//   const indexingStore = setupIndexingStore({ context, schema });
-//   const { service, gql, createTestEntity, createEntityWithStringId } =
-//     await setup({
-//       common,
-//       indexingStore,
-//     });
-
-//   await createTestEntity({ id: 1 });
-//   await createTestEntity({ id: 2 });
-//   await createTestEntity({ id: 3 });
-
-//   await createEntityWithStringId({ id: "0", testEntityId: "1" });
-//   await createEntityWithStringId({ id: "1", testEntityId: "1" });
-//   await createEntityWithStringId({ id: "2", testEntityId: "1" });
-
-//   const responseFirst = await gql(`
-//     testEntitys(limit: 1) {
-//       items {
-//         id
-//         derived(after: "MA==", limit: 1) {
-//           items {
-//             id
-//           }
-//           after
-//         }
-//       }
-//     }
-//   `);
-
-//   expect(responseFirst.body.errors).toBe(undefined);
-//   expect(responseFirst.statusCode).toBe(200);
-//   expect(responseFirst.body.data.testEntitys.items[0].derived.after).toBe(
-//     btoa(String(1)),
-//   );
-//   const testEntitysFirst =
-//     responseFirst.body.data.testEntitys.items[0].derived.items;
-//   expect(testEntitysFirst).toMatchObject([{ id: "1" }]);
-
-//   await service.kill();
-// await cleanup();
-// });
-
-// test("serves after-based paginated plural entities", async (context) => {
-//   const { common, database } = context;
-//   const indexingStore = setupIndexingStore({ context, schema });
-//   const { service, gql, createTestEntity } = await setup({
-//     common,
-//     indexingStore,
-//   });
-
-//   await createTestEntity({ id: 1 });
-//   await createTestEntity({ id: 2 });
-
-//   const responseFirst = await gql(`
-//     testEntitys(limit: 1) {
-//       items {
-//         id
-//         string
-//       }
-//       after
-//     }
-//   `);
-
-//   expect(responseFirst.body.errors).toBe(undefined);
-//   expect(responseFirst.statusCode).toBe(200);
-//   expect(responseFirst.body.data.testEntitys.after).toBe(btoa(String(1)));
-//   const testEntitysFirst = responseFirst.body.data.testEntitys.items;
-//   expect(testEntitysFirst).toMatchObject([{ id: "1" }]);
-
-//   const responseAfter = await gql(`
-//     testEntitys(limit: 1, after: "${responseFirst.body.data.testEntitys.after}") {
-//       items {
-//         id
-//         string
-//       }
-//       after
-//     }
-//   `);
-
-//   expect(responseAfter.body.errors).toBe(undefined);
-//   expect(responseAfter.statusCode).toBe(200);
-//   const testEntitys = responseAfter.body.data.testEntitys.items;
-//   expect(testEntitys).toMatchObject([{ id: "2" }]);
-
-//   await service.kill();
-// await cleanup();
-// });
-
-// test("serves after-based paginated plural entities", async (context) => {
-//   const { common, database } = context;
-//   const indexingStore = setupIndexingStore({ context, schema });
-//   const { service, gql, createTestEntity } = await setup({
-//     common,
-//     indexingStore,
-//   });
-
-//   await createTestEntity({ id: 1 });
-//   await createTestEntity({ id: 2 });
-
-//   const responseFirst = await gql(`
-//     testEntitys(limit: 1) {
-//       items {
-//         id
-//         string
-//       }
-//       after
-//     }
-//   `);
-
-//   expect(responseFirst.body.errors).toBe(undefined);
-//   expect(responseFirst.statusCode).toBe(200);
-//   expect(responseFirst.body.data.testEntitys.after).toBe(btoa(String(1)));
-//   const testEntitysFirst = responseFirst.body.data.testEntitys.items;
-//   expect(testEntitysFirst).toMatchObject([{ id: "1" }]);
-
-//   const responseAfter = await gql(`
-//     testEntitys(limit: 1, after: "${responseFirst.body.data.testEntitys.after}") {
-//       items {
-//         id
-//         string
-//       }
-//       after
-//     }
-//   `);
-
-//   expect(responseAfter.body.errors).toBe(undefined);
-//   expect(responseAfter.statusCode).toBe(200);
-//   const testEntitys = responseAfter.body.data.testEntitys.items;
-//   expect(testEntitys).toMatchObject([{ id: "2" }]);
-
-//   await service.kill();
-// await cleanup();
-// });
-
-// test("serves before-based paginated plural entities", async (context) => {
-//   const { common, database } = context;
-//   const indexingStore = setupIndexingStore({ context, schema });
-//   const { service, gql, createTestEntity } = await setup({
-//     common,
-//     indexingStore,
-//   });
-
-//   await createTestEntity({ id: 1 });
-//   await createTestEntity({ id: 2 });
-//   await createTestEntity({ id: 3 });
-
-//   const responseFirst = await gql(`
-//     testEntitys(limit: 2) {
-//       items {
-//         id
-//       }
-//       after
-//     }
-//   `);
-
-//   expect(responseFirst.body.errors).toBe(undefined);
-//   expect(responseFirst.statusCode).toBe(200);
-//   expect(responseFirst.body.data.testEntitys.after).toBe(btoa(String(2)));
-//   const testEntitysFirst = responseFirst.body.data.testEntitys.items;
-//   expect(testEntitysFirst).toMatchObject([{ id: "1" }, { id: "2" }]);
-
-//   const responseAfter = await gql(`
-//     testEntitys(limit: 1, after: "${responseFirst.body.data.testEntitys.after}") {
-//       items {
-//         id
-//       }
-//       before
-//     }
-//   `);
-
-//   expect(responseAfter.body.errors).toBe(undefined);
-//   expect(responseAfter.statusCode).toBe(200);
-//   const testEntitysAfter = responseAfter.body.data.testEntitys.items;
-//   expect(testEntitysAfter).toMatchObject([{ id: "3" }]);
-
-//   const responseBefore = await gql(`
-//     testEntitys(limit: 1, before: "${responseAfter.body.data.testEntitys.before}") {
-//       items {
-//         id
-//       }
-//     }
-//   `);
-
-//   expect(responseAfter.body.errors).toBe(undefined);
-//   expect(responseAfter.statusCode).toBe(200);
-//   const testEntitysBefore = responseBefore.body.data.testEntitys.items;
-//   expect(testEntitysBefore).toMatchObject([{ id: "2" }]);
-
-//   await service.kill();
-// await cleanup();
-// });
-
-=======
->>>>>>> d0495eb2
+
+  await cleanup();
+});
+
 test("responds with appropriate status code pre and post historical sync", async (context) => {
   const { service, cleanup, gql, createTestEntity } = await setup({
     context,
@@ -1759,7 +1493,6 @@
   await cleanup();
 });
 
-<<<<<<< HEAD
 // This is a known limitation for now, which is that the timestamp version of entities
 // returned in derived fields does not inherit the timestamp argument provided to the parent.
 // So, if you want to use time-travel queries with derived fields, you need to manually
@@ -1829,8 +1562,6 @@
 });
 
 // Admin routes.
-=======
->>>>>>> d0495eb2
 test("/admin/reload emits chainIds in reload event", async (context) => {
   const { service, cleanup } = await setup({
     context,
@@ -1896,16 +1627,17 @@
   expect(emitSpy).not.toHaveBeenCalled();
 
   await service.kill();
-<<<<<<< HEAD
-  await cleanup();
-});
-=======
+  await cleanup();
 });
 
 test("serves nested records at the timestamp/version specified at the top level", async (context) => {
-  const { common, indexingStore } = context;
-  const { service, gql, createTestEntity, createEntityWithStringId } =
-    await setup({ common, indexingStore });
+  const {
+    service,
+    indexingStore,
+    gql,
+    createTestEntity,
+    createEntityWithStringId,
+  } = await setup({ context });
 
   await createTestEntity({ id: 0 });
   await createEntityWithStringId({ id: "0", testEntityId: "0" });
@@ -1957,9 +1689,13 @@
 });
 
 test("uses dataloader to resolve a plural -> p.one() path", async (context) => {
-  const { common, indexingStore } = context;
-  const { service, gql, createTestEntity, createEntityWithBigIntId } =
-    await setup({ common, indexingStore });
+  const {
+    service,
+    gql,
+    createTestEntity,
+    createEntityWithBigIntId,
+    indexingStore,
+  } = await setup({ context });
 
   const findUniqueSpy = vi.spyOn(indexingStore, "findUnique");
   const findManySpy = vi.spyOn(indexingStore, "findMany");
@@ -2005,9 +1741,13 @@
 test.fails(
   "uses dataloader to resolve a plural -> p.many() path",
   async (context) => {
-    const { common, indexingStore } = context;
-    const { service, gql, createTestEntity, createEntityWithStringId } =
-      await setup({ common, indexingStore });
+    const {
+      service,
+      indexingStore,
+      gql,
+      createTestEntity,
+      createEntityWithStringId,
+    } = await setup({ context });
 
     const findUniqueSpy = vi.spyOn(indexingStore, "findUnique");
     const findManySpy = vi.spyOn(indexingStore, "findMany");
@@ -2049,5 +1789,4 @@
 
     await service.kill();
   },
-);
->>>>>>> d0495eb2
+);