--- conflicted
+++ resolved
@@ -25,16 +25,12 @@
 import { vitePluginPonder } from "./plugin.js";
 import type { ViteNodeError } from "./stacktrace.js";
 import { parseViteNodeError } from "./stacktrace.js";
-<<<<<<< HEAD
 import {
   type FunctionIds,
   type TableIds,
   getFunctionAndTableIds,
-} from "./static/ids.js";
-import { type TableAccess, parseAst } from "./static/parseAst.js";
-=======
+} from "./static/getFunctionAndTableIds.js";
 import { type TableAccess, getTableAccess } from "./static/getTableAccess.js";
->>>>>>> d0495eb2
 
 type BuildServiceEvents = {
   // Note: Should new config ever trigger a re-analyze?
@@ -435,14 +431,9 @@
     return { success: true } as const;
   }
 
-<<<<<<< HEAD
   private parse() {
     if (!this.rawIndexingFunctions || !this.schema || !this.sources)
       return { success: false } as const;
-=======
-  private analyze() {
-    if (!this.rawIndexingFunctions || !this.schema) return {};
->>>>>>> d0495eb2
 
     const tableNames = Object.keys(this.schema.tables);
     const filePaths = Object.keys(this.rawIndexingFunctions);
@@ -450,11 +441,7 @@
       this.rawIndexingFunctions,
     ).flatMap((indexingFunctions) => indexingFunctions.map((x) => x.name));
 
-<<<<<<< HEAD
-    const tableAccess = parseAst({
-=======
-    const tableAccessMap = getTableAccess({
->>>>>>> d0495eb2
+    const tableAccess = getTableAccess({
       tableNames,
       filePaths,
       indexingFunctionKeys,
