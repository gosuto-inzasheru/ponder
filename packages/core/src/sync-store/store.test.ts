--- conflicted
+++ resolved
@@ -308,15 +308,9 @@
   await cleanup();
 });
 
-<<<<<<< HEAD
-test("insertFactoryChildAddressLogs inserts logs", async (context) => {
-  const { sources } = context;
-  const { syncStore, cleanup } = await setupDatabaseServices(context);
-=======
-test("getLogFilterIntervals merges overlapping intervals that both match a filter", async ({
-  syncStore,
-  sources,
-}) => {
+test("getLogFilterIntervals merges overlapping intervals that both match a filter", async (context) => {
+  const { sources } = context;
+  const { syncStore, cleanup } = await setupDatabaseServices(context);
   const rpcData = await getRawRPCData(sources);
 
   await syncStore.insertLogFilterInterval({
@@ -355,13 +349,13 @@
   });
 
   expect(logFilterIntervals).toMatchObject([[0, 100]]);
-});
-
-test("insertFactoryChildAddressLogs inserts logs", async ({
-  syncStore,
-  sources,
-}) => {
->>>>>>> 36f0247a
+
+  await cleanup();
+});
+
+test("insertFactoryChildAddressLogs inserts logs", async (context) => {
+  const { sources } = context;
+  const { syncStore, cleanup } = await setupDatabaseServices(context);
   const rpcData = await getRawRPCData(sources);
 
   await syncStore.insertFactoryChildAddressLogs({
