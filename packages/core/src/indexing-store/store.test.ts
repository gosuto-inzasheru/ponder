import { setupDatabaseServices, setupIsolatedDatabase } from "@/_test/setup.js";
import { getTableIds } from "@/_test/utils.js";
import { createSchema } from "@/schema/schema.js";
<<<<<<< HEAD
import { type Checkpoint, zeroCheckpoint } from "@/utils/checkpoint.js";
=======
import {
  type Checkpoint,
  encodeCheckpoint,
  zeroCheckpoint,
} from "@/utils/checkpoint.js";
import { CompiledQuery } from "kysely";
>>>>>>> 33b0fda4
import { beforeEach, expect, test } from "vitest";

beforeEach(setupIsolatedDatabase);

const schema = createSchema((p) => ({
  PetKind: p.createEnum(["CAT", "DOG"]),
  Pet: p.createTable({
    id: p.string(),
    name: p.string(),
    age: p.int().optional(),
    bigAge: p.bigint().optional(),
    kind: p.enum("PetKind").optional(),
  }),
  Person: p.createTable({
    id: p.string(),
    name: p.string(),
  }),
}));

const hexSchema = createSchema((p) => ({
  table: p.createTable({
    id: p.hex(),
    n: p.int(),
  }),
}));

function createCheckpoint(index: number): Checkpoint {
  return { ...zeroCheckpoint, blockTimestamp: index };
}

test("create() inserts a record that is effective after specified checkpoint", async (context) => {
  const { indexingStore, cleanup } = await setupDatabaseServices(context, {
    schema,
    tableIds: getTableIds(schema),
  });

  await indexingStore.create({
    tableName: "Pet",
    checkpoint: createCheckpoint(10),
    id: "id1",
    data: { name: "Skip", age: 12 },
  });

  const instance = await indexingStore.findUnique({
    tableName: "Pet",
    checkpoint: createCheckpoint(25),
    id: "id1",
  });
  expect(instance).toMatchObject({ id: "id1", name: "Skip", age: 12 });

  await cleanup();
});

test("create() inserts a record that is effective at timestamp", async (context) => {
  const { indexingStore, cleanup } = await setupDatabaseServices(context, {
    schema,
    tableIds: getTableIds(schema),
  });

  await indexingStore.create({
    tableName: "Pet",
    checkpoint: createCheckpoint(10),
    id: "id1",
    data: { name: "Skip", age: 12 },
  });

  const instance = await indexingStore.findUnique({
    tableName: "Pet",
    checkpoint: createCheckpoint(10),
    id: "id1",
  });
  expect(instance).toMatchObject({ id: "id1", name: "Skip", age: 12 });

  await cleanup();
});

test("create() inserts a record that is not effective before timestamp", async (context) => {
  const { indexingStore, cleanup } = await setupDatabaseServices(context, {
    schema,
    tableIds: getTableIds(schema),
  });

  await indexingStore.create({
    tableName: "Pet",
    checkpoint: createCheckpoint(10),
    id: "id1",
    data: { name: "Skip", age: 12 },
  });

  const instance = await indexingStore.findUnique({
    tableName: "Pet",
    checkpoint: createCheckpoint(8),
    id: "id1",
  });
  expect(instance).toBeNull();

  await cleanup();
});

<<<<<<< HEAD
test("create() throws on unique constraint violation even if checkpoint is different", async (context) => {
  const { indexingStore, cleanup } = await setupDatabaseServices(context, {
    schema,
    tableIds: getTableIds(schema),
  });
=======
test("create() respects optional fields", async (context) => {
  const { indexingStore } = context;
  await indexingStore.reload({ schema });
>>>>>>> 33b0fda4

  await indexingStore.create({
    tableName: "Pet",
    checkpoint: createCheckpoint(10),
    id: "id1",
    data: { name: "Skip" },
  });

<<<<<<< HEAD
  await expect(() =>
    indexingStore.create({
      tableName: "Pet",
      checkpoint: createCheckpoint(15),
      id: "id1",
      data: { name: "Skip", age: 13 },
    }),
  ).rejects.toThrow();

  await cleanup();
});

test("create() respects optional fields", async (context) => {
  const { indexingStore, cleanup } = await setupDatabaseServices(context, {
    schema,
    tableIds: getTableIds(schema),
  });
=======
  const instance = await indexingStore.findUnique({
    tableName: "Pet",
    checkpoint: createCheckpoint(11),
    id: "id1",
  });

  expect(instance).toMatchObject({ id: "id1", name: "Skip", age: null });
});

test("create() accepts enums", async (context) => {
  const { indexingStore } = context;
  await indexingStore.reload({ schema });
>>>>>>> 33b0fda4

  await indexingStore.create({
    tableName: "Pet",
    checkpoint: createCheckpoint(10),
    id: "id1",
    data: { name: "Skip", kind: "CAT" },
  });

  const instance = await indexingStore.findUnique({
    tableName: "Pet",
    checkpoint: createCheckpoint(11),
    id: "id1",
  });

<<<<<<< HEAD
  expect(instance).toMatchObject({ id: "id1", name: "Skip", age: null });

  await cleanup();
});

test("create() accepts enums", async (context) => {
  const { indexingStore, cleanup } = await setupDatabaseServices(context, {
    schema,
    tableIds: getTableIds(schema),
  });
=======
  expect(instance).toMatchObject({ id: "id1", name: "Skip", kind: "CAT" });
});

test("create() accepts BigInt fields as bigint and returns as bigint", async (context) => {
  const { indexingStore } = context;
  await indexingStore.reload({ schema });
>>>>>>> 33b0fda4

  await indexingStore.create({
    tableName: "Pet",
    checkpoint: createCheckpoint(10),
    id: "id1",
    data: { name: "Skip", bigAge: 100n },
  });

  const instance = await indexingStore.findUnique({
    tableName: "Pet",
    checkpoint: createCheckpoint(10),
    id: "id1",
  });

<<<<<<< HEAD
  expect(instance).toMatchObject({ id: "id1", name: "Skip", kind: "CAT" });

  await cleanup();
});

test("create() throws on invalid enum value", async (context) => {
  const { indexingStore, cleanup } = await setupDatabaseServices(context, {
    schema,
    tableIds: getTableIds(schema),
  });
=======
  expect(instance).toMatchObject({ id: "id1", name: "Skip", bigAge: 100n });
});

test("create() throws if passed an invalid enum value", async (context) => {
  const { indexingStore } = context;
  await indexingStore.reload({ schema });
>>>>>>> 33b0fda4

  await expect(() =>
    indexingStore.create({
      tableName: "Pet",
      checkpoint: createCheckpoint(10),
      id: "id1",
      data: { name: "Skip", kind: "NOTACAT" },
    }),
  ).rejects.toThrow();

  await cleanup();
});

<<<<<<< HEAD
test("create() accepts BigInt fields as bigint and returns as bigint", async (context) => {
  const { indexingStore, cleanup } = await setupDatabaseServices(context, {
    schema,
    tableIds: getTableIds(schema),
  });
=======
test("create() throws if a record with the same ID already exists", async (context) => {
  const { indexingStore } = context;
  await indexingStore.reload({ schema });
>>>>>>> 33b0fda4

  await indexingStore.create({
    tableName: "Pet",
    checkpoint: createCheckpoint(10),
    id: "id1",
    data: { name: "Skip", kind: "CAT" },
  });

  await expect(() =>
    indexingStore.create({
      tableName: "Pet",
      checkpoint: createCheckpoint(10),
      id: "id1",
      data: { name: "Skip", kind: "CAT" },
    }),
  ).rejects.toThrowError(
    "Cannot create Pet record with ID id1 because a record already exists with that ID (UNIQUE constraint violation). Hint: Did you forget to await the promise returned by a store method? Or, consider using Pet.upsert().",
  );
});

test("create() throws if a record with the same ID already exists with a different checkpoint", async (context) => {
  const { indexingStore } = context;
  await indexingStore.reload({ schema });

  await indexingStore.create({
    tableName: "Pet",
    checkpoint: createCheckpoint(10),
    id: "id1",
    data: { name: "Skip", age: 12 },
  });

<<<<<<< HEAD
  expect(instance).toMatchObject({ id: "id1", name: "Skip", bigAge: 100n });

  await cleanup();
=======
  await expect(() =>
    indexingStore.create({
      tableName: "Pet",
      checkpoint: createCheckpoint(15),
      id: "id1",
      data: { name: "Skip", age: 13 },
    }),
  ).rejects.toThrowError(
    "Cannot create Pet record with ID id1 because a record already exists with that ID (UNIQUE constraint violation). Hint: Did you forget to await the promise returned by a store method? Or, consider using Pet.upsert().",
  );
>>>>>>> 33b0fda4
});

test("update() updates a record", async (context) => {
  const { indexingStore, cleanup } = await setupDatabaseServices(context, {
    schema,
    tableIds: getTableIds(schema),
  });

  await indexingStore.create({
    tableName: "Pet",
    checkpoint: createCheckpoint(10),
    id: "id1",
    data: { name: "Skip", bigAge: 100n },
  });

  const instance = await indexingStore.findUnique({
    tableName: "Pet",
    id: "id1",
  });
  expect(instance).toMatchObject({ id: "id1", name: "Skip", bigAge: 100n });

  await indexingStore.update({
    tableName: "Pet",
    checkpoint: createCheckpoint(11),
    id: "id1",
    data: { name: "Peanut Butter" },
  });

  const updatedInstance = await indexingStore.findUnique({
    tableName: "Pet",
    id: "id1",
  });
  expect(updatedInstance).toMatchObject({ id: "id1", name: "Peanut Butter" });

  await cleanup();
});

test("update() updates a record using an update function", async (context) => {
  const { indexingStore, cleanup } = await setupDatabaseServices(context, {
    schema,
    tableIds: getTableIds(schema),
  });

  await indexingStore.create({
    tableName: "Pet",
    checkpoint: createCheckpoint(10),
    id: "id1",
    data: { name: "Skip", bigAge: 100n },
  });

  const instance = await indexingStore.findUnique({
    tableName: "Pet",
    id: "id1",
  });
  expect(instance).toMatchObject({ id: "id1", name: "Skip", bigAge: 100n });

  await indexingStore.update({
    tableName: "Pet",
    checkpoint: createCheckpoint(11),
    id: "id1",
    data: ({ current }) => ({
      name: `${current.name} and Skipper`,
    }),
  });

  const updatedInstance = await indexingStore.findUnique({
    tableName: "Pet",
    id: "id1",
  });
  expect(updatedInstance).toMatchObject({
    id: "id1",
    name: "Skip and Skipper",
  });

  await cleanup();
});

test("update() updates a record and maintains older version", async (context) => {
  const { indexingStore, cleanup } = await setupDatabaseServices(context, {
    schema,
    tableIds: getTableIds(schema),
  });

  await indexingStore.create({
    tableName: "Pet",
    checkpoint: createCheckpoint(10),
    id: "id1",
    data: { name: "Skip", bigAge: 100n },
  });

  await indexingStore.update({
    tableName: "Pet",
    checkpoint: createCheckpoint(11),
    id: "id1",
    data: { name: "Peanut Butter" },
  });

  const originalInstance = await indexingStore.findUnique({
    tableName: "Pet",
    checkpoint: createCheckpoint(10),
    id: "id1",
  });
  expect(originalInstance).toMatchObject({
    id: "id1",
    name: "Skip",
    bigAge: 100n,
  });

  await cleanup();
});

test("update() throws if trying to update a record that does not exist", async (context) => {
  const { indexingStore } = context;
  await indexingStore.reload({ schema });

  await expect(() =>
    indexingStore.update({
      tableName: "Pet",
      checkpoint: createCheckpoint(8),
      id: "id1",
      data: { name: "Peanut Butter" },
    }),
  ).rejects.toThrowError(
    "Cannot update Pet record with ID id1 because no existing record was found with that ID. Consider using Pet.upsert(), or create the record before updating it. Hint: Did you forget to await the promise returned by a store method?",
  );
});

test("update() throws if trying to update an instance in the past", async (context) => {
  const { indexingStore, cleanup } = await setupDatabaseServices(context, {
    schema,
    tableIds: getTableIds(schema),
  });

  await indexingStore.create({
    tableName: "Pet",
    checkpoint: createCheckpoint(10),
    id: "id1",
    data: { name: "Skip" },
  });

  await expect(() =>
    indexingStore.update({
      tableName: "Pet",
      checkpoint: createCheckpoint(8),
      id: "id1",
      data: { name: "Peanut Butter" },
    }),
<<<<<<< HEAD
  ).rejects.toThrow();

  await cleanup();
=======
  ).rejects.toThrowError(
    `Cannot update Pet record with ID id1 at checkpoint ${encodeCheckpoint(
      createCheckpoint(8),
    )} because there is a newer version of the record at checkpoint ${encodeCheckpoint(
      createCheckpoint(10),
    )}. Hint: Did you forget to await the promise returned by a store method?`,
  );
>>>>>>> 33b0fda4
});

test("update() updates a record in-place within the same timestamp", async (context) => {
  const { indexingStore, cleanup } = await setupDatabaseServices(context, {
    schema,
    tableIds: getTableIds(schema),
  });

  await indexingStore.create({
    tableName: "Pet",
    checkpoint: createCheckpoint(10),
    id: "id1",
    data: { name: "Skip" },
  });

  await indexingStore.update({
    tableName: "Pet",
    checkpoint: createCheckpoint(10),
    id: "id1",
    data: { name: "Peanut Butter" },
  });

  const updatedInstance = await indexingStore.findUnique({
    tableName: "Pet",
    id: "id1",
  });
  expect(updatedInstance).toMatchObject({ id: "id1", name: "Peanut Butter" });

  await cleanup();
});

test("upsert() inserts a new record", async (context) => {
  const { indexingStore, cleanup } = await setupDatabaseServices(context, {
    schema,
    tableIds: getTableIds(schema),
  });

  await indexingStore.upsert({
    tableName: "Pet",
    checkpoint: createCheckpoint(10),
    id: "id1",
    create: { name: "Skip", age: 12 },
  });

  const instance = await indexingStore.findUnique({
    tableName: "Pet",
    id: "id1",
  });
  expect(instance).toMatchObject({ id: "id1", name: "Skip", age: 12 });

  await cleanup();
});

test("upsert() updates a record", async (context) => {
  const { indexingStore, cleanup } = await setupDatabaseServices(context, {
    schema,
    tableIds: getTableIds(schema),
  });

  await indexingStore.create({
    tableName: "Pet",
    checkpoint: createCheckpoint(10),
    id: "id1",
    data: { name: "Skip", age: 12 },
  });
  const instance = await indexingStore.findUnique({
    tableName: "Pet",
    id: "id1",
  });
  expect(instance).toMatchObject({ id: "id1", name: "Skip", age: 12 });

  await indexingStore.upsert({
    tableName: "Pet",
    checkpoint: createCheckpoint(12),
    id: "id1",
    create: { name: "Skip", age: 24 },
    update: { name: "Jelly" },
  });

  const updatedInstance = await indexingStore.findUnique({
    tableName: "Pet",
    id: "id1",
  });
  expect(updatedInstance).toMatchObject({ id: "id1", name: "Jelly", age: 12 });

  await cleanup();
});

test("upsert() updates a record using an update function", async (context) => {
  const { indexingStore, cleanup } = await setupDatabaseServices(context, {
    schema,
    tableIds: getTableIds(schema),
  });

  await indexingStore.create({
    tableName: "Pet",
    checkpoint: createCheckpoint(10),
    id: "id1",
    data: { name: "Skip", age: 12 },
  });
  const instance = await indexingStore.findUnique({
    tableName: "Pet",
    id: "id1",
  });
  expect(instance).toMatchObject({ id: "id1", name: "Skip", age: 12 });

  await indexingStore.upsert({
    tableName: "Pet",
    checkpoint: createCheckpoint(12),
    id: "id1",
    create: { name: "Skip", age: 24 },
    update: ({ current }) => ({
      age: (current.age as number) - 5,
    }),
  });

  const updatedInstance = await indexingStore.findUnique({
    tableName: "Pet",
    id: "id1",
  });
  expect(updatedInstance).toMatchObject({ id: "id1", name: "Skip", age: 7 });

  await cleanup();
});

test("upsert() throws if trying to update an instance in the past", async (context) => {
  const { indexingStore, cleanup } = await setupDatabaseServices(context, {
    schema,
    tableIds: getTableIds(schema),
  });

  await indexingStore.create({
    tableName: "Pet",
    checkpoint: createCheckpoint(10),
    id: "id1",
    data: { name: "Skip" },
  });

  await expect(() =>
    indexingStore.upsert({
      tableName: "Pet",
      checkpoint: createCheckpoint(8),
      id: "id1",
      create: { name: "Jelly" },
      update: { name: "Peanut Butter" },
    }),
<<<<<<< HEAD
  ).rejects.toThrow();

  await cleanup();
=======
  ).rejects.toThrowError(
    `Cannot update Pet record with ID id1 at checkpoint ${encodeCheckpoint(
      createCheckpoint(8),
    )} because there is a newer version of the record at checkpoint ${encodeCheckpoint(
      createCheckpoint(10),
    )}. Hint: Did you forget to await the promise returned by a store method?`,
  );
>>>>>>> 33b0fda4
});

test("upsert() updates a record in-place within the same timestamp", async (context) => {
  const { indexingStore, cleanup } = await setupDatabaseServices(context, {
    schema,
    tableIds: getTableIds(schema),
  });

  await indexingStore.create({
    tableName: "Pet",
    checkpoint: createCheckpoint(10),
    id: "id1",
    data: { name: "Skip" },
  });

  await indexingStore.upsert({
    tableName: "Pet",
    checkpoint: createCheckpoint(10),
    id: "id1",
    create: { name: "Jelly" },
    update: { name: "Peanut Butter" },
  });

  const updatedInstance = await indexingStore.findUnique({
    tableName: "Pet",
    id: "id1",
  });
  expect(updatedInstance).toMatchObject({ id: "id1", name: "Peanut Butter" });

  await cleanup();
});

test("delete() removes a record", async (context) => {
  const { indexingStore, cleanup } = await setupDatabaseServices(context, {
    schema,
    tableIds: getTableIds(schema),
  });

  await indexingStore.create({
    tableName: "Pet",
    checkpoint: createCheckpoint(10),
    id: "id1",
    data: { name: "Skip", age: 12 },
  });
  const instance = await indexingStore.findUnique({
    tableName: "Pet",
    id: "id1",
  });
  expect(instance).toMatchObject({ id: "id1", name: "Skip", age: 12 });

  await indexingStore.delete({
    tableName: "Pet",
    checkpoint: createCheckpoint(15),
    id: "id1",
  });

  const deletedInstance = await indexingStore.findUnique({
    tableName: "Pet",
    id: "id1",
  });
  expect(deletedInstance).toBe(null);

  await cleanup();
});

test("delete() retains older version of record", async (context) => {
  const { indexingStore, cleanup } = await setupDatabaseServices(context, {
    schema,
    tableIds: getTableIds(schema),
  });

  await indexingStore.create({
    tableName: "Pet",
    checkpoint: createCheckpoint(10),
    id: "id1",
    data: { name: "Skip", age: 12 },
  });

  await indexingStore.delete({
    tableName: "Pet",
    checkpoint: createCheckpoint(15),
    id: "id1",
  });

  const deletedInstance = await indexingStore.findUnique({
    tableName: "Pet",
    checkpoint: createCheckpoint(12),
    id: "id1",
  });
  expect(deletedInstance).toMatchObject({ id: "id1", name: "Skip", age: 12 });

  await cleanup();
});

test("delete() removes a record entirely if only present for one timestamp", async (context) => {
  const { indexingStore, cleanup } = await setupDatabaseServices(context, {
    schema,
    tableIds: getTableIds(schema),
  });

  await indexingStore.create({
    tableName: "Pet",
    checkpoint: createCheckpoint(10),
    id: "id1",
    data: { name: "Skip", age: 12 },
  });
  const instance = await indexingStore.findUnique({
    tableName: "Pet",
    id: "id1",
  });
  expect(instance).toMatchObject({ id: "id1", name: "Skip", age: 12 });

  await indexingStore.delete({
    tableName: "Pet",
    checkpoint: createCheckpoint(10),
    id: "id1",
  });

  const deletedInstance = await indexingStore.findUnique({
    tableName: "Pet",
    checkpoint: createCheckpoint(10),
    id: "id1",
  });
  expect(deletedInstance).toBe(null);

  await cleanup();
});

test("delete() removes a record entirely if only present for one timestamp after update()", async (context) => {
  const { indexingStore, cleanup } = await setupDatabaseServices(context, {
    schema,
    tableIds: getTableIds(schema),
  });

  await indexingStore.create({
    tableName: "Pet",
    checkpoint: createCheckpoint(10),
    id: "id1",
    data: { name: "Skip", age: 12 },
  });
  const instance = await indexingStore.findUnique({
    tableName: "Pet",
    id: "id1",
  });
  expect(instance).toMatchObject({ id: "id1", name: "Skip", age: 12 });

  await indexingStore.update({
    tableName: "Pet",
    checkpoint: createCheckpoint(12),
    id: "id1",
    data: { name: "Skipper", age: 12 },
  });
  const updatedInstance = await indexingStore.findUnique({
    tableName: "Pet",
    id: "id1",
  });
  expect(updatedInstance).toMatchObject({
    id: "id1",
    name: "Skipper",
    age: 12,
  });

  await indexingStore.delete({
    tableName: "Pet",
    checkpoint: createCheckpoint(12),
    id: "id1",
  });

  const deletedInstance = await indexingStore.findUnique({
    tableName: "Pet",
    checkpoint: createCheckpoint(12),
    id: "id1",
  });
  expect(deletedInstance).toBe(null);

  await cleanup();
});

test("delete() deletes versions effective in the delete timestamp", async (context) => {
  const { indexingStore, cleanup } = await setupDatabaseServices(context, {
    schema,
    tableIds: getTableIds(schema),
  });

  await indexingStore.create({
    tableName: "Pet",
    checkpoint: createCheckpoint(10),
    id: "id1",
    data: { name: "Skip", age: 12 },
  });

  await indexingStore.delete({
    tableName: "Pet",
    checkpoint: createCheckpoint(15),
    id: "id1",
  });

  const instanceDuringDeleteTimestamp = await indexingStore.findUnique({
    tableName: "Pet",
    checkpoint: createCheckpoint(15),
    id: "id1",
  });
  expect(instanceDuringDeleteTimestamp).toBe(null);

  const instancePriorToDelete = await indexingStore.findUnique({
    tableName: "Pet",
    checkpoint: createCheckpoint(14),
    id: "id1",
  });
  expect(instancePriorToDelete).toBeTruthy();
  expect(instancePriorToDelete!.name).toBe("Skip");

  await cleanup();
});

test("findMany() returns current versions of all records", async (context) => {
  const { indexingStore, cleanup } = await setupDatabaseServices(context, {
    schema,
    tableIds: getTableIds(schema),
  });

  await indexingStore.create({
    tableName: "Pet",
    checkpoint: createCheckpoint(8),
    id: "id1",
    data: { name: "Skip", age: 12 },
  });
  await indexingStore.update({
    tableName: "Pet",
    checkpoint: createCheckpoint(10),
    id: "id1",
    data: { name: "SkipUpdated" },
  });
  await indexingStore.create({
    tableName: "Pet",
    checkpoint: createCheckpoint(10),
    id: "id2",
    data: { name: "Foo" },
  });
  await indexingStore.create({
    tableName: "Pet",
    checkpoint: createCheckpoint(10),
    id: "id3",
    data: { name: "Bar", bigAge: 100n },
  });

  const { items } = await indexingStore.findMany({ tableName: "Pet" });
  expect(items).toHaveLength(3);
  expect(items.map((i) => i.name)).toMatchObject(["SkipUpdated", "Foo", "Bar"]);

  await cleanup();
});

test("findMany() orders by bigint field", async (context) => {
  const { indexingStore, cleanup } = await setupDatabaseServices(context, {
    schema,
    tableIds: getTableIds(schema),
  });

  await indexingStore.create({
    tableName: "Pet",
    checkpoint: createCheckpoint(10),
    id: "id1",
    data: { name: "Skip", bigAge: 105n },
  });
  await indexingStore.create({
    tableName: "Pet",
    checkpoint: createCheckpoint(10),
    id: "id2",
    data: { name: "Foo", bigAge: 10n },
  });
  await indexingStore.create({
    tableName: "Pet",
    checkpoint: createCheckpoint(10),
    id: "id3",
    data: { name: "Bar", bigAge: 190n },
  });
  await indexingStore.create({
    tableName: "Pet",
    checkpoint: createCheckpoint(10),
    id: "id4",
    data: { name: "Patch" },
  });

  const { items } = await indexingStore.findMany({
    tableName: "Pet",
    orderBy: { bigAge: "asc" },
  });
  expect(items.map((i) => i.bigAge)).toMatchObject([null, 10n, 105n, 190n]);

  await cleanup();
});

test("findMany() filters on bigint gt", async (context) => {
  const { indexingStore, cleanup } = await setupDatabaseServices(context, {
    schema,
    tableIds: getTableIds(schema),
  });

  await indexingStore.create({
    tableName: "Pet",
    checkpoint: createCheckpoint(10),
    id: "id1",
    data: { name: "Skip", bigAge: 105n },
  });
  await indexingStore.create({
    tableName: "Pet",
    checkpoint: createCheckpoint(10),
    id: "id2",
    data: { name: "Foo", bigAge: 10n },
  });
  await indexingStore.create({
    tableName: "Pet",
    checkpoint: createCheckpoint(10),
    id: "id3",
    data: { name: "Bar", bigAge: 190n },
  });
  await indexingStore.create({
    tableName: "Pet",
    checkpoint: createCheckpoint(10),
    id: "id4",
    data: { name: "Patch" },
  });

  const { items } = await indexingStore.findMany({
    tableName: "Pet",
    where: { bigAge: { gt: 50n } },
  });

  expect(items.map((i) => i.bigAge)).toMatchObject([105n, 190n]);

  await cleanup();
});

test("findMany() filters with complex OR condition", async (context) => {
  const { indexingStore, cleanup } = await setupDatabaseServices(context, {
    schema,
    tableIds: getTableIds(schema),
  });

  await indexingStore.createMany({
    tableName: "Pet",
    checkpoint: createCheckpoint(10),
    data: [
      { id: "id1", name: "Skip", bigAge: 105n },
      { id: "id2", name: "Foo", bigAge: 10n },
      { id: "id3", name: "Bar", bigAge: 190n },
      { id: "id4", name: "Zarbar" },
      { id: "id5", name: "Winston", age: 12 },
    ],
  });

  const { items } = await indexingStore.findMany({
    tableName: "Pet",
    where: {
      OR: [
        { bigAge: { gt: 50n } },
        { AND: [{ name: "Foo" }, { bigAge: { lt: 20n } }] },
      ],
    },
  });

  expect(items).toMatchObject([
    { id: "id1", name: "Skip", bigAge: 105n },
    { id: "id2", name: "Foo", bigAge: 10n },
    { id: "id3", name: "Bar", bigAge: 190n },
  ]);

  await cleanup();
});

test("findMany() sorts and filters together", async (context) => {
  const { indexingStore, cleanup } = await setupDatabaseServices(context, {
    schema,
    tableIds: getTableIds(schema),
  });

  await indexingStore.create({
    tableName: "Pet",
    checkpoint: createCheckpoint(10),
    id: "id1",
    data: { name: "Skip", bigAge: 105n },
  });
  await indexingStore.create({
    tableName: "Pet",
    checkpoint: createCheckpoint(10),
    id: "id2",
    data: { name: "Foo", bigAge: 10n },
  });
  await indexingStore.create({
    tableName: "Pet",
    checkpoint: createCheckpoint(10),
    id: "id3",
    data: { name: "Bar", bigAge: 190n },
  });
  await indexingStore.create({
    tableName: "Pet",
    checkpoint: createCheckpoint(10),
    id: "id4",
    data: { name: "Zarbar" },
  });

  const { items } = await indexingStore.findMany({
    tableName: "Pet",
    where: { name: { endsWith: "ar" } },
    orderBy: { name: "asc" },
  });

  expect(items.map((i) => i.name)).toMatchObject(["Bar", "Zarbar"]);

  await cleanup();
});

test("findMany() errors on invalid filter condition", async (context) => {
  const { indexingStore, cleanup } = await setupDatabaseServices(context, {
    schema,
    tableIds: getTableIds(schema),
  });

  expect(() =>
    indexingStore.findMany({
      tableName: "Pet",
      where: { name: { invalidWhereCondition: "ar" } },
    }),
  ).rejects.toThrow(
    "Invalid filter condition for column 'name'. Got 'invalidWhereCondition', expected one of ['equals', 'not', 'in', 'notIn', 'contains', 'notContains', 'startsWith', 'notStartsWith', 'endsWith', 'notEndsWith']",
  );

  await cleanup();
});

test("findMany() cursor pagination ascending", async (context) => {
  const { indexingStore, cleanup } = await setupDatabaseServices(context, {
    schema,
    tableIds: getTableIds(schema),
  });

  await indexingStore.createMany({
    tableName: "Pet",
    checkpoint: createCheckpoint(10),
    data: [
      { id: "id1", name: "Skip" },
      { id: "id2", name: "Foo" },
      { id: "id3", name: "Bar" },
      { id: "id4", name: "Zarbar" },
      { id: "id5", name: "Winston" },
      { id: "id6", name: "Book" },
      { id: "id7", name: "Shea" },
      { id: "id8", name: "Snack" },
      { id: "id9", name: "Last" },
    ],
  });

  const resultOne = await indexingStore.findMany({
    tableName: "Pet",
    orderBy: { id: "asc" },
    limit: 5,
  });

  expect(
    resultOne.items.map((i) => ({ id: i.id, name: i.name })),
  ).toMatchObject([
    { id: "id1", name: "Skip" },
    { id: "id2", name: "Foo" },
    { id: "id3", name: "Bar" },
    { id: "id4", name: "Zarbar" },
    { id: "id5", name: "Winston" },
  ]);
  expect(resultOne.pageInfo).toMatchObject({
    startCursor: expect.any(String),
    endCursor: expect.any(String),
    hasPreviousPage: false,
    hasNextPage: true,
  });

  const resultTwo = await indexingStore.findMany({
    tableName: "Pet",
    orderBy: { id: "asc" },
    after: resultOne.pageInfo.endCursor,
  });

  expect(
    resultTwo.items.map((i) => ({ id: i.id, name: i.name })),
  ).toMatchObject([
    { id: "id6", name: "Book" },
    { id: "id7", name: "Shea" },
    { id: "id8", name: "Snack" },
    { id: "id9", name: "Last" },
  ]);
  expect(resultTwo.pageInfo).toMatchObject({
    startCursor: expect.any(String),
    endCursor: expect.any(String),
    hasPreviousPage: true,
    hasNextPage: false,
  });

  const resultThree = await indexingStore.findMany({
    tableName: "Pet",
    orderBy: { id: "asc" },
    before: resultTwo.pageInfo.startCursor,
    limit: 2,
  });

  expect(
    resultThree.items.map((i) => ({ id: i.id, name: i.name })),
  ).toMatchObject([
    { id: "id4", name: "Zarbar" },
    { id: "id5", name: "Winston" },
  ]);
  expect(resultThree.pageInfo).toMatchObject({
    startCursor: expect.any(String),
    endCursor: expect.any(String),
    hasPreviousPage: true,
    hasNextPage: true,
  });

  await cleanup();
});

test("findMany() cursor pagination descending", async (context) => {
  const { indexingStore, cleanup } = await setupDatabaseServices(context, {
    schema,
    tableIds: getTableIds(schema),
  });

  await indexingStore.createMany({
    tableName: "Pet",
    checkpoint: createCheckpoint(10),
    data: [
      { id: "id1", name: "Skip", bigAge: 105n },
      { id: "id2", name: "Foo", bigAge: 10n },
      { id: "id3", name: "Bar", bigAge: 190n },
      { id: "id4", name: "Zarbar" },
      { id: "id5", name: "Winston", age: 12 },
    ],
  });

  const resultOne = await indexingStore.findMany({
    tableName: "Pet",
    orderBy: { name: "desc" },
    limit: 2,
  });

  expect(
    resultOne.items.map((i) => ({ id: i.id, name: i.name })),
  ).toMatchObject([
    { id: "id4", name: "Zarbar" },
    { id: "id5", name: "Winston" },
  ]);
  expect(resultOne.pageInfo).toMatchObject({
    startCursor: expect.any(String),
    endCursor: expect.any(String),
    hasPreviousPage: false,
    hasNextPage: true,
  });

  const resultTwo = await indexingStore.findMany({
    tableName: "Pet",
    orderBy: { name: "desc" },
    after: resultOne.pageInfo.endCursor,
  });

  expect(
    resultTwo.items.map((i) => ({ id: i.id, name: i.name })),
  ).toMatchObject([
    { id: "id1", name: "Skip" },
    { id: "id2", name: "Foo" },
    { id: "id3", name: "Bar" },
  ]);
  expect(resultTwo.pageInfo).toMatchObject({
    startCursor: expect.any(String),
    endCursor: expect.any(String),
    hasPreviousPage: true,
    hasNextPage: false,
  });

  const resultThree = await indexingStore.findMany({
    tableName: "Pet",
    orderBy: { name: "desc" },
    before: resultTwo.pageInfo.startCursor,
    limit: 1,
  });

  expect(
    resultThree.items.map((i) => ({ id: i.id, name: i.name })),
  ).toMatchObject([{ id: "id5", name: "Winston" }]);
  expect(resultThree.pageInfo).toMatchObject({
    startCursor: expect.any(String),
    endCursor: expect.any(String),
    hasPreviousPage: true,
    hasNextPage: true,
  });

  await cleanup();
});

test("findMany() returns start and end cursor if limited", async (context) => {
  const { indexingStore, cleanup } = await setupDatabaseServices(context, {
    schema,
    tableIds: getTableIds(schema),
  });

  await indexingStore.createMany({
    tableName: "Pet",
    checkpoint: createCheckpoint(10),
    data: [
      { id: "id1", name: "Skip", bigAge: 105n },
      { id: "id2", name: "Foo", bigAge: 10n },
      { id: "id3", name: "Bar", bigAge: 190n },
      { id: "id4", name: "Zarbar" },
      { id: "id5", name: "Winston", age: 12 },
    ],
  });

  const resultOne = await indexingStore.findMany({
    tableName: "Pet",
    orderBy: { name: "asc" },
  });

  expect(
    resultOne.items.map((i) => ({ id: i.id, name: i.name })),
  ).toMatchObject([
    { id: "id3", name: "Bar" },
    { id: "id2", name: "Foo" },
    { id: "id1", name: "Skip" },
    { id: "id5", name: "Winston" },
    { id: "id4", name: "Zarbar" },
  ]);
  expect(resultOne.pageInfo).toMatchObject({
    startCursor: expect.any(String),
    endCursor: expect.any(String),
    hasPreviousPage: false,
    hasNextPage: false,
  });

  await cleanup();
});

test("findMany() returns hasPreviousPage if no results", async (context) => {
  const { indexingStore, cleanup } = await setupDatabaseServices(context, {
    schema,
    tableIds: getTableIds(schema),
  });

  await indexingStore.createMany({
    tableName: "Pet",
    checkpoint: createCheckpoint(10),
    data: [
      { id: "id1", name: "Skip", bigAge: 105n },
      { id: "id2", name: "Foo", bigAge: 10n },
      { id: "id3", name: "Bar", bigAge: 190n },
      { id: "id4", name: "Zarbar" },
      { id: "id5", name: "Winston", age: 12 },
    ],
  });

  const resultOne = await indexingStore.findMany({
    tableName: "Pet",
    orderBy: { name: "asc" },
  });

  const resultTwo = await indexingStore.findMany({
    tableName: "Pet",
    orderBy: { name: "asc" },
    after: resultOne.pageInfo.endCursor,
  });

  expect(resultTwo.items).toHaveLength(0);
  expect(resultTwo.pageInfo).toMatchObject({
    startCursor: null,
    endCursor: null,
    hasPreviousPage: true,
    hasNextPage: false,
  });

  await cleanup();
});

test("findMany() errors on orderBy object with multiple keys", async (context) => {
  const { indexingStore, cleanup } = await setupDatabaseServices(context, {
    schema,
    tableIds: getTableIds(schema),
  });

  expect(() =>
    indexingStore.findMany({
      tableName: "Pet",
      orderBy: { name: "asc", bigAge: "desc" },
    }),
  ).rejects.toThrow("Invalid sort. Cannot sort by multiple columns.");

  await cleanup();
});

test("findMany() ordering secondary sort inherits primary", async (context) => {
  const { indexingStore, cleanup } = await setupDatabaseServices(context, {
    schema,
    tableIds: getTableIds(schema),
  });

  await indexingStore.createMany({
    tableName: "Pet",
    checkpoint: createCheckpoint(10),
    data: [
      { id: "id1", name: "Skip", bigAge: 105n },
      { id: "id2", name: "Foo", bigAge: 10n },
      { id: "id3", name: "Bar", bigAge: 190n },
      { id: "id4", name: "Zarbar", bigAge: 10n },
    ],
  });

  const resultOne = await indexingStore.findMany({
    tableName: "Pet",
    orderBy: { bigAge: "desc" },
  });

  expect(resultOne.items).toMatchObject([
    { id: "id3", name: "Bar", bigAge: 190n },
    { id: "id1", name: "Skip", bigAge: 105n },
    { id: "id4", name: "Zarbar", bigAge: 10n }, // secondary sort by ID is descending
    { id: "id2", name: "Foo", bigAge: 10n },
  ]);

  const resultTwo = await indexingStore.findMany({
    tableName: "Pet",
    orderBy: { bigAge: "asc" },
  });

  expect(resultTwo.items).toMatchObject([
    { id: "id2", name: "Foo", bigAge: 10n },
    { id: "id4", name: "Zarbar", bigAge: 10n }, // secondary sort by ID is ascending
    { id: "id1", name: "Skip", bigAge: 105n },
    { id: "id3", name: "Bar", bigAge: 190n },
  ]);

  await cleanup();
});

test("createMany() inserts multiple entities", async (context) => {
  const { indexingStore, cleanup } = await setupDatabaseServices(context, {
    schema,
    tableIds: getTableIds(schema),
  });

  const createdItems = await indexingStore.createMany({
    tableName: "Pet",
    checkpoint: createCheckpoint(10),
    data: [
      { id: "id1", name: "Skip", bigAge: 105n },
      { id: "id2", name: "Foo", bigAge: 10n },
      { id: "id3", name: "Bar", bigAge: 190n },
    ],
  });
  expect(createdItems.length).toBe(3);

  const { items } = await indexingStore.findMany({ tableName: "Pet" });
  expect(items.length).toBe(3);

  await cleanup();
});

test("createMany() inserts a large number of entities", async (context) => {
  const { indexingStore, cleanup } = await setupDatabaseServices(context, {
    schema,
    tableIds: getTableIds(schema),
  });

  const RECORD_COUNT = 100_000;

  const createdItems = await indexingStore.createMany({
    tableName: "Pet",
    checkpoint: createCheckpoint(10),
    data: [...Array(RECORD_COUNT).keys()].map((i) => ({
      id: `id${i}`,
      name: "Alice",
      bigAge: BigInt(i),
    })),
  });
  expect(createdItems.length).toBe(RECORD_COUNT);

  const { pageInfo } = await indexingStore.findMany({
    tableName: "Pet",
    limit: 1_000,
  });
  const { items } = await indexingStore.findMany({
    tableName: "Pet",
    after: pageInfo.endCursor,
    limit: 1_000,
  });
  expect(items.length).toBe(1_000);

  await cleanup();
});

test("createMany() throws if a record with the same ID already exists", async (context) => {
  const { indexingStore } = context;
  await indexingStore.reload({ schema });

  await indexingStore.create({
    tableName: "Pet",
    checkpoint: createCheckpoint(10),
    id: "id1",
    data: { name: "Skip", kind: "CAT" },
  });

  await expect(() =>
    indexingStore.createMany({
      tableName: "Pet",
      checkpoint: createCheckpoint(10),
      data: [
        { id: "id1", name: "Skip", bigAge: 105n },
        { id: "id2", name: "Foo", bigAge: 10n },
        { id: "id3", name: "Bar", bigAge: 190n },
      ],
    }),
  ).rejects.toThrowError(
    "Cannot createMany Pet records because one or more records already exist (UNIQUE constraint violation). Hint: Did you forget to await the promise returned by a store method?",
  );
});

test("updateMany() updates multiple entities", async (context) => {
  const { indexingStore, cleanup } = await setupDatabaseServices(context, {
    schema,
    tableIds: getTableIds(schema),
  });

  await indexingStore.createMany({
    tableName: "Pet",
    checkpoint: createCheckpoint(10),
    data: [
      { id: "id1", name: "Skip", bigAge: 105n },
      { id: "id2", name: "Foo", bigAge: 10n },
      { id: "id3", name: "Bar", bigAge: 190n },
    ],
  });

  const updateditems = await indexingStore.updateMany({
    tableName: "Pet",
    checkpoint: createCheckpoint(11),
    where: { bigAge: { gt: 50n } },
    data: { bigAge: 300n },
  });

  expect(updateditems.length).toBe(2);

  const { items } = await indexingStore.findMany({ tableName: "Pet" });

  expect(items.map((i) => i.bigAge)).toMatchObject([300n, 10n, 300n]);

  await cleanup();
});

test("updateMany() throws if trying to update a record in the past", async (context) => {
  const { indexingStore } = context;
  await indexingStore.reload({ schema });

  await indexingStore.create({
    tableName: "Pet",
    checkpoint: createCheckpoint(10),
    id: "id1",
    data: { name: "Skip" },
  });

  await expect(() =>
    indexingStore.updateMany({
      tableName: "Pet",
      checkpoint: createCheckpoint(8),
      where: { id: { equals: "id1" } },
      data: { name: "Peanut Butter" },
    }),
  ).rejects.toThrowError(
    `Cannot update Pet record with ID id1 at checkpoint ${encodeCheckpoint(
      createCheckpoint(8),
    )} because there is a newer version of the record at checkpoint ${encodeCheckpoint(
      createCheckpoint(10),
    )}. Hint: Did you forget to await the promise returned by a store method?`,
  );
});

test("revert() deletes versions newer than the safe timestamp", async (context) => {
  const { indexingStore, cleanup } = await setupDatabaseServices(context, {
    schema,
    tableIds: getTableIds(schema),
  });

  await indexingStore.create({
    tableName: "Pet",
    checkpoint: createCheckpoint(10),
    id: "id1",
    data: { name: "Skip" },
  });
  await indexingStore.create({
    tableName: "Pet",
    checkpoint: createCheckpoint(13),
    id: "id2",
    data: { name: "Foo" },
  });
  await indexingStore.update({
    tableName: "Pet",
    checkpoint: createCheckpoint(15),
    id: "id1",
    data: { name: "SkipUpdated" },
  });
  await indexingStore.create({
    tableName: "Person",
    checkpoint: createCheckpoint(10),
    id: "id1",
    data: { name: "Bob" },
  });
  await indexingStore.update({
    tableName: "Person",
    checkpoint: createCheckpoint(11),
    id: "id1",
    data: { name: "Bobby" },
  });
  await indexingStore.create({
    tableName: "Person",
    checkpoint: createCheckpoint(12),
    id: "id2",
    data: { name: "Kevin" },
  });

  await indexingStore.revert({ checkpoint: createCheckpoint(12) });

  const { items: pets } = await indexingStore.findMany({ tableName: "Pet" });
  expect(pets.length).toBe(1);
  expect(pets[0].name).toBe("Skip");

  const { items: persons } = await indexingStore.findMany({
    tableName: "Person",
  });
  expect(persons.length).toBe(1);
  expect(persons[0].name).toBe("Bobby");

  await cleanup();
});

test("revert() updates versions that only existed during the safe timestamp to latest", async (context) => {
  const { indexingStore, cleanup } = await setupDatabaseServices(context, {
    schema,
    tableIds: getTableIds(schema),
  });

  await indexingStore.create({
    tableName: "Pet",
    checkpoint: createCheckpoint(9),
    id: "id1",
    data: { name: "Skip" },
  });
  await indexingStore.delete({
    tableName: "Pet",
    checkpoint: createCheckpoint(11),
    id: "id1",
  });

  await indexingStore.revert({ checkpoint: createCheckpoint(10) });

  const { items: pets } = await indexingStore.findMany({ tableName: "Pet" });
  expect(pets.length).toBe(1);
  expect(pets[0].name).toBe("Skip");

  await cleanup();
});

test("findUnique() works with hex case sensitivity", async (context) => {
  const { indexingStore, cleanup } = await setupDatabaseServices(context, {
    schema: hexSchema,
    tableIds: getTableIds(hexSchema),
  });

  await indexingStore.create({
    tableName: "table",
    checkpoint: createCheckpoint(10),
    id: "0x0a",
    data: { n: 1 },
  });

  const instance = await indexingStore.findUnique({
    tableName: "table",
    checkpoint: createCheckpoint(25),
    id: "0x0A",
  });
  expect(instance).toMatchObject({ id: "0x0a", n: 1 });

  await cleanup();
});

test("update() works with hex case sensitivity", async (context) => {
  const { indexingStore, cleanup } = await setupDatabaseServices(context, {
    schema: hexSchema,
    tableIds: getTableIds(hexSchema),
  });

  await indexingStore.create({
    tableName: "table",
    checkpoint: createCheckpoint(10),
    id: "0x0a",
    data: { n: 1 },
  });

  await indexingStore.update({
    tableName: "table",
    checkpoint: createCheckpoint(10),
    id: "0x0A",
    data: { n: 2 },
  });

  const instance = await indexingStore.findUnique({
    tableName: "table",
    checkpoint: createCheckpoint(25),
    id: "0x0A",
  });
  expect(instance).toMatchObject({ id: "0x0a", n: 2 });

  await cleanup();
});

test("updateMany() works with hex case sensitivity", async (context) => {
  const { indexingStore, cleanup } = await setupDatabaseServices(context, {
    schema: hexSchema,
    tableIds: getTableIds(hexSchema),
  });

  await indexingStore.create({
    tableName: "table",
    checkpoint: createCheckpoint(10),
    id: "0x0a",
    data: { n: 1 },
  });

  await indexingStore.updateMany({
    tableName: "table",
    checkpoint: createCheckpoint(10),
    where: { n: { gt: 0 } },
    data: { n: 2 },
  });

  const instance = await indexingStore.findUnique({
    tableName: "table",
    checkpoint: createCheckpoint(25),
    id: "0x0a",
  });
  expect(instance).toMatchObject({ id: "0x0a", n: 2 });

  await cleanup();
});

test("upsert() works with hex case sensitivity", async (context) => {
  const { indexingStore, cleanup } = await setupDatabaseServices(context, {
    schema: hexSchema,
    tableIds: getTableIds(hexSchema),
  });

  await indexingStore.create({
    tableName: "table",
    checkpoint: createCheckpoint(10),
    id: "0x0a",
    data: { n: 1 },
  });

  await indexingStore.upsert({
    tableName: "table",
    checkpoint: createCheckpoint(10),
    id: "0xA",
    update: { n: 2 },
  });

  const instance = await indexingStore.findUnique({
    tableName: "table",
    checkpoint: createCheckpoint(25),
    id: "0xA",
  });
  expect(instance).toMatchObject({ id: "0x0a", n: 2 });

  await cleanup();
});

test("delete() works with hex case sensitivity", async (context) => {
  const { indexingStore, cleanup } = await setupDatabaseServices(context, {
    schema: hexSchema,
    tableIds: getTableIds(hexSchema),
  });

  await indexingStore.create({
    tableName: "table",
    checkpoint: createCheckpoint(10),
    id: "0xa",
    data: { n: 1 },
  });

  await indexingStore.delete({
    tableName: "table",
    checkpoint: createCheckpoint(25),
    id: "0xA",
  });

  const deletedInstance = await indexingStore.findUnique({
    tableName: "table",
    checkpoint: createCheckpoint(25),
    id: "0xa",
  });

  expect(deletedInstance).toBe(null);

  await cleanup();
});<|MERGE_RESOLUTION|>--- conflicted
+++ resolved
@@ -1,16 +1,7 @@
 import { setupDatabaseServices, setupIsolatedDatabase } from "@/_test/setup.js";
 import { getTableIds } from "@/_test/utils.js";
 import { createSchema } from "@/schema/schema.js";
-<<<<<<< HEAD
 import { type Checkpoint, zeroCheckpoint } from "@/utils/checkpoint.js";
-=======
-import {
-  type Checkpoint,
-  encodeCheckpoint,
-  zeroCheckpoint,
-} from "@/utils/checkpoint.js";
-import { CompiledQuery } from "kysely";
->>>>>>> 33b0fda4
 import { beforeEach, expect, test } from "vitest";
 
 beforeEach(setupIsolatedDatabase);
@@ -110,17 +101,11 @@
   await cleanup();
 });
 
-<<<<<<< HEAD
 test("create() throws on unique constraint violation even if checkpoint is different", async (context) => {
   const { indexingStore, cleanup } = await setupDatabaseServices(context, {
     schema,
     tableIds: getTableIds(schema),
   });
-=======
-test("create() respects optional fields", async (context) => {
-  const { indexingStore } = context;
-  await indexingStore.reload({ schema });
->>>>>>> 33b0fda4
 
   await indexingStore.create({
     tableName: "Pet",
@@ -129,7 +114,6 @@
     data: { name: "Skip" },
   });
 
-<<<<<<< HEAD
   await expect(() =>
     indexingStore.create({
       tableName: "Pet",
@@ -147,7 +131,14 @@
     schema,
     tableIds: getTableIds(schema),
   });
-=======
+
+  await indexingStore.create({
+    tableName: "Pet",
+    checkpoint: createCheckpoint(10),
+    id: "id1",
+    data: { name: "Skip", kind: "CAT" },
+  });
+
   const instance = await indexingStore.findUnique({
     tableName: "Pet",
     checkpoint: createCheckpoint(11),
@@ -155,61 +146,30 @@
   });
 
   expect(instance).toMatchObject({ id: "id1", name: "Skip", age: null });
+
+  await cleanup();
 });
 
 test("create() accepts enums", async (context) => {
-  const { indexingStore } = context;
-  await indexingStore.reload({ schema });
->>>>>>> 33b0fda4
-
-  await indexingStore.create({
-    tableName: "Pet",
-    checkpoint: createCheckpoint(10),
-    id: "id1",
-    data: { name: "Skip", kind: "CAT" },
-  });
-
-  const instance = await indexingStore.findUnique({
-    tableName: "Pet",
-    checkpoint: createCheckpoint(11),
-    id: "id1",
-  });
-
-<<<<<<< HEAD
-  expect(instance).toMatchObject({ id: "id1", name: "Skip", age: null });
-
-  await cleanup();
-});
-
-test("create() accepts enums", async (context) => {
-  const { indexingStore, cleanup } = await setupDatabaseServices(context, {
-    schema,
-    tableIds: getTableIds(schema),
-  });
-=======
+  const { indexingStore, cleanup } = await setupDatabaseServices(context, {
+    schema,
+    tableIds: getTableIds(schema),
+  });
+
+  await indexingStore.create({
+    tableName: "Pet",
+    checkpoint: createCheckpoint(10),
+    id: "id1",
+    data: { name: "Skip", bigAge: 100n },
+  });
+
+  const instance = await indexingStore.findUnique({
+    tableName: "Pet",
+    checkpoint: createCheckpoint(10),
+    id: "id1",
+  });
+
   expect(instance).toMatchObject({ id: "id1", name: "Skip", kind: "CAT" });
-});
-
-test("create() accepts BigInt fields as bigint and returns as bigint", async (context) => {
-  const { indexingStore } = context;
-  await indexingStore.reload({ schema });
->>>>>>> 33b0fda4
-
-  await indexingStore.create({
-    tableName: "Pet",
-    checkpoint: createCheckpoint(10),
-    id: "id1",
-    data: { name: "Skip", bigAge: 100n },
-  });
-
-  const instance = await indexingStore.findUnique({
-    tableName: "Pet",
-    checkpoint: createCheckpoint(10),
-    id: "id1",
-  });
-
-<<<<<<< HEAD
-  expect(instance).toMatchObject({ id: "id1", name: "Skip", kind: "CAT" });
 
   await cleanup();
 });
@@ -219,14 +179,6 @@
     schema,
     tableIds: getTableIds(schema),
   });
-=======
-  expect(instance).toMatchObject({ id: "id1", name: "Skip", bigAge: 100n });
-});
-
-test("create() throws if passed an invalid enum value", async (context) => {
-  const { indexingStore } = context;
-  await indexingStore.reload({ schema });
->>>>>>> 33b0fda4
 
   await expect(() =>
     indexingStore.create({
@@ -240,17 +192,11 @@
   await cleanup();
 });
 
-<<<<<<< HEAD
 test("create() accepts BigInt fields as bigint and returns as bigint", async (context) => {
   const { indexingStore, cleanup } = await setupDatabaseServices(context, {
     schema,
     tableIds: getTableIds(schema),
   });
-=======
-test("create() throws if a record with the same ID already exists", async (context) => {
-  const { indexingStore } = context;
-  await indexingStore.reload({ schema });
->>>>>>> 33b0fda4
 
   await indexingStore.create({
     tableName: "Pet",
@@ -259,45 +205,15 @@
     data: { name: "Skip", kind: "CAT" },
   });
 
-  await expect(() =>
-    indexingStore.create({
-      tableName: "Pet",
-      checkpoint: createCheckpoint(10),
-      id: "id1",
-      data: { name: "Skip", kind: "CAT" },
-    }),
-  ).rejects.toThrowError(
-    "Cannot create Pet record with ID id1 because a record already exists with that ID (UNIQUE constraint violation). Hint: Did you forget to await the promise returned by a store method? Or, consider using Pet.upsert().",
-  );
-});
-
-test("create() throws if a record with the same ID already exists with a different checkpoint", async (context) => {
-  const { indexingStore } = context;
-  await indexingStore.reload({ schema });
-
-  await indexingStore.create({
-    tableName: "Pet",
-    checkpoint: createCheckpoint(10),
-    id: "id1",
-    data: { name: "Skip", age: 12 },
-  });
-
-<<<<<<< HEAD
+  const instance = await indexingStore.findUnique({
+    tableName: "Pet",
+    checkpoint: createCheckpoint(10),
+    id: "id1",
+  });
+
   expect(instance).toMatchObject({ id: "id1", name: "Skip", bigAge: 100n });
 
   await cleanup();
-=======
-  await expect(() =>
-    indexingStore.create({
-      tableName: "Pet",
-      checkpoint: createCheckpoint(15),
-      id: "id1",
-      data: { name: "Skip", age: 13 },
-    }),
-  ).rejects.toThrowError(
-    "Cannot create Pet record with ID id1 because a record already exists with that ID (UNIQUE constraint violation). Hint: Did you forget to await the promise returned by a store method? Or, consider using Pet.upsert().",
-  );
->>>>>>> 33b0fda4
 });
 
 test("update() updates a record", async (context) => {
@@ -409,9 +325,18 @@
   await cleanup();
 });
 
-test("update() throws if trying to update a record that does not exist", async (context) => {
-  const { indexingStore } = context;
-  await indexingStore.reload({ schema });
+test("update() throws if trying to update an instance in the past", async (context) => {
+  const { indexingStore, cleanup } = await setupDatabaseServices(context, {
+    schema,
+    tableIds: getTableIds(schema),
+  });
+
+  await indexingStore.create({
+    tableName: "Pet",
+    checkpoint: createCheckpoint(10),
+    id: "id1",
+    data: { name: "Skip" },
+  });
 
   await expect(() =>
     indexingStore.update({
@@ -420,44 +345,9 @@
       id: "id1",
       data: { name: "Peanut Butter" },
     }),
-  ).rejects.toThrowError(
-    "Cannot update Pet record with ID id1 because no existing record was found with that ID. Consider using Pet.upsert(), or create the record before updating it. Hint: Did you forget to await the promise returned by a store method?",
-  );
-});
-
-test("update() throws if trying to update an instance in the past", async (context) => {
-  const { indexingStore, cleanup } = await setupDatabaseServices(context, {
-    schema,
-    tableIds: getTableIds(schema),
-  });
-
-  await indexingStore.create({
-    tableName: "Pet",
-    checkpoint: createCheckpoint(10),
-    id: "id1",
-    data: { name: "Skip" },
-  });
-
-  await expect(() =>
-    indexingStore.update({
-      tableName: "Pet",
-      checkpoint: createCheckpoint(8),
-      id: "id1",
-      data: { name: "Peanut Butter" },
-    }),
-<<<<<<< HEAD
   ).rejects.toThrow();
 
   await cleanup();
-=======
-  ).rejects.toThrowError(
-    `Cannot update Pet record with ID id1 at checkpoint ${encodeCheckpoint(
-      createCheckpoint(8),
-    )} because there is a newer version of the record at checkpoint ${encodeCheckpoint(
-      createCheckpoint(10),
-    )}. Hint: Did you forget to await the promise returned by a store method?`,
-  );
->>>>>>> 33b0fda4
 });
 
 test("update() updates a record in-place within the same timestamp", async (context) => {
@@ -604,19 +494,9 @@
       create: { name: "Jelly" },
       update: { name: "Peanut Butter" },
     }),
-<<<<<<< HEAD
   ).rejects.toThrow();
 
   await cleanup();
-=======
-  ).rejects.toThrowError(
-    `Cannot update Pet record with ID id1 at checkpoint ${encodeCheckpoint(
-      createCheckpoint(8),
-    )} because there is a newer version of the record at checkpoint ${encodeCheckpoint(
-      createCheckpoint(10),
-    )}. Hint: Did you forget to await the promise returned by a store method?`,
-  );
->>>>>>> 33b0fda4
 });
 
 test("upsert() updates a record in-place within the same timestamp", async (context) => {
@@ -1411,32 +1291,6 @@
   await cleanup();
 });
 
-test("createMany() throws if a record with the same ID already exists", async (context) => {
-  const { indexingStore } = context;
-  await indexingStore.reload({ schema });
-
-  await indexingStore.create({
-    tableName: "Pet",
-    checkpoint: createCheckpoint(10),
-    id: "id1",
-    data: { name: "Skip", kind: "CAT" },
-  });
-
-  await expect(() =>
-    indexingStore.createMany({
-      tableName: "Pet",
-      checkpoint: createCheckpoint(10),
-      data: [
-        { id: "id1", name: "Skip", bigAge: 105n },
-        { id: "id2", name: "Foo", bigAge: 10n },
-        { id: "id3", name: "Bar", bigAge: 190n },
-      ],
-    }),
-  ).rejects.toThrowError(
-    "Cannot createMany Pet records because one or more records already exist (UNIQUE constraint violation). Hint: Did you forget to await the promise returned by a store method?",
-  );
-});
-
 test("updateMany() updates multiple entities", async (context) => {
   const { indexingStore, cleanup } = await setupDatabaseServices(context, {
     schema,
@@ -1469,33 +1323,6 @@
   await cleanup();
 });
 
-test("updateMany() throws if trying to update a record in the past", async (context) => {
-  const { indexingStore } = context;
-  await indexingStore.reload({ schema });
-
-  await indexingStore.create({
-    tableName: "Pet",
-    checkpoint: createCheckpoint(10),
-    id: "id1",
-    data: { name: "Skip" },
-  });
-
-  await expect(() =>
-    indexingStore.updateMany({
-      tableName: "Pet",
-      checkpoint: createCheckpoint(8),
-      where: { id: { equals: "id1" } },
-      data: { name: "Peanut Butter" },
-    }),
-  ).rejects.toThrowError(
-    `Cannot update Pet record with ID id1 at checkpoint ${encodeCheckpoint(
-      createCheckpoint(8),
-    )} because there is a newer version of the record at checkpoint ${encodeCheckpoint(
-      createCheckpoint(10),
-    )}. Hint: Did you forget to await the promise returned by a store method?`,
-  );
-});
-
 test("revert() deletes versions newer than the safe timestamp", async (context) => {
   const { indexingStore, cleanup } = await setupDatabaseServices(context, {
     schema,
